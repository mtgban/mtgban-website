package main

import (
	"context"
	"errors"
	"fmt"
	"log"
	"os"
	"path"
	"sort"
	"sync"
	"time"

	"cloud.google.com/go/bigquery"
	"github.com/go-redis/redis/v8"
	"google.golang.org/api/iterator"

	"github.com/mtgban/go-mtgban/mtgban"
	"github.com/mtgban/go-mtgban/mtgmatcher"
	"github.com/mtgban/go-mtgban/mtgstocks"
	"github.com/mtgban/go-mtgban/tcgplayer"
)

type dbElement struct {
	UUID string `json:"uuid"`
	mtgban.InventoryEntry
	mtgban.BuylistEntry `json:"-"`
}

var defaultGradeMap = map[string]float64{
	"NM": 1, "SP": 1.25, "MP": 1.67, "HP": 2.5, "PO": 4,
}

func (e *dbElement) Load(v []bigquery.Value, schema bigquery.Schema) error {
	for i, field := range schema {
		if v[i] == nil {
			continue
		}

		switch field.Name {
		case "CKTitle", "CKID", "CKFoil", "CKSKU", "CKEdition",
			"SCGName", "SCGEdition", "SCGLanguage", "SCGFinish":
			strVal, ok := v[i].(string)
			if !ok {
				return fmt.Errorf("expected string for %s, got %T", field.Name, v[i])
			}
			if e.BuylistEntry.CustomFields == nil {
				e.BuylistEntry.CustomFields = map[string]string{}
			}
			e.BuylistEntry.CustomFields[field.Name] = strVal
<<<<<<< HEAD
=======

>>>>>>> da964469
		case "price_ratio", "trade_price", "buy_price", "price":
			floatVal, ok := v[i].(float64)
			if !ok {
				// value might be int
				if intVal, ok := v[i].(int64); ok {
					floatVal = float64(intVal)
				} else {
					return fmt.Errorf("expected float64 for %s, got %T", field.Name, v[i])
				}
			}
			switch field.Name {
			case "price_ratio":
				e.BuylistEntry.PriceRatio = floatVal
			case "trade_price":
				e.BuylistEntry.TradePrice = floatVal
			case "buy_price":
				e.BuylistEntry.BuyPrice = floatVal
			case "price":
				e.InventoryEntry.Price = floatVal
			}
<<<<<<< HEAD
=======

>>>>>>> da964469
		case "url", "conditions", "UUID":
			strVal, ok := v[i].(string)
			if !ok {
				return fmt.Errorf("expected string for %s, got %T", field.Name, v[i])
			}
			switch field.Name {
			case "url":
				e.InventoryEntry.URL = strVal
				e.BuylistEntry.URL = strVal
			case "conditions":
				e.InventoryEntry.Conditions = strVal
				e.BuylistEntry.Conditions = strVal
			case "UUID":
				e.UUID = strVal
			}

		case "quantity":
			intVal, ok := v[i].(int64)
			if !ok {
				return fmt.Errorf("expected int64 for quantity, got %T", v[i])
			}
			e.InventoryEntry.Quantity = int(intVal)
			e.BuylistEntry.Quantity = int(intVal)
		}
	}

	return nil
}

const SellersPath = "sellers"
const VendorsPath = "vendors"

func startup() error {
	errS, errV := mkDirIfNotExisting(SellersPath), mkDirIfNotExisting(VendorsPath)
	if errS != nil || errV != nil {
		return errors.New("unable to create cache folders")
	}

	var sellers []mtgban.Seller
	var vendors []mtgban.Vendor

	now := time.Now()
	var wg sync.WaitGroup
	wg.Add(2)

	go func() {
		files, err := os.ReadDir(SellersPath)
		if err != nil {
			log.Println(err.Error())
			return
		}

		for _, fileInfo := range files {
			seller, err := loadSellerFromFile(path.Join(SellersPath, fileInfo.Name()))
			if err != nil {
				log.Println(err.Error())
				continue
			}
			sellers = append(sellers, seller)
		}

		sort.Slice(sellers, func(i, j int) bool {
			if sellers[i].Info().Name == sellers[j].Info().Name {
				return sellers[i].Info().Shorthand < sellers[j].Info().Shorthand
			}
			return sellers[i].Info().Name < sellers[j].Info().Name
		})
		Sellers = sellers

		wg.Done()
	}()

	go func() {
		files, err := os.ReadDir(VendorsPath)
		if err != nil {
			log.Println(err.Error())
			return
		}

		for _, fileInfo := range files {
			vendor, err := loadVendorFromFile(path.Join(VendorsPath, fileInfo.Name()))
			if err != nil {
				log.Println(err.Error())
				continue
			}
			vendors = append(vendors, vendor)
		}

		sort.Slice(vendors, func(i, j int) bool {
			if vendors[i].Info().Name == vendors[j].Info().Name {
				return vendors[i].Info().Shorthand < vendors[j].Info().Shorthand
			}
			return vendors[i].Info().Name < vendors[j].Info().Name
		})
		Vendors = vendors

		wg.Done()
	}()

	wg.Wait()

	if len(Sellers) > 0 && len(Vendors) > 0 {
		DatabaseLoaded = true
		log.Println("DB loaded from cache in", time.Since(now), "with", len(Sellers), "sellers and", len(Vendors), "vendors")
	}
	return nil
}

func loadInventoryFromTable(client *bigquery.Client, tableName string) (mtgban.InventoryRecord, error) {
	if tableName == "" {
		return nil, errors.New("empty table name")
	}

	inv := mtgban.InventoryRecord{}

	// Load the table and iterate on the rows
	table := client.Dataset(Config.Uploader.DatasetID).Table(tableName)
	it := table.Read(context.Background())
	for {
		var element dbElement

		// Load db item into our own data type
		err := it.Next(&element)
		if err == iterator.Done {
			break
		}
		if err != nil {
			return nil, err
		}

		// Convert into the expected format
		inv[element.UUID] = append(inv[element.UUID], element.InventoryEntry)
	}

	return inv, nil
}

func loadBuylistFromTable(client *bigquery.Client, tableName string) (mtgban.BuylistRecord, error) {
	if tableName == "" {
		return nil, errors.New("empty table name")
	}

	bl := mtgban.BuylistRecord{}
	table := client.Dataset(Config.Uploader.DatasetID).Table(tableName)
	it := table.Read(context.Background())
	for {
		var element dbElement

		err := it.Next(&element)
		if err == iterator.Done {
			break
		}
		if err != nil {
			return nil, err
		}

		bl[element.UUID] = append(bl[element.UUID], element.BuylistEntry)
	}
	return bl, nil
}

type LoadSummary struct {
	SuccessCount int
	TotalCount   int
	Errors       []error
	ErrorTables  []string
}

func newLoadSummary(totalCount int) *LoadSummary {
	return &LoadSummary{
		TotalCount: totalCount,
	}
}

func (ls *LoadSummary) RecordSuccess() {
	ls.SuccessCount++
}

func (ls *LoadSummary) RecordError(err error, tableName string) {
	ls.Errors = append(ls.Errors, err)
	ls.ErrorTables = append(ls.ErrorTables, tableName)
}

func (ls *LoadSummary) LogSummary(side string, startTime time.Time) {
	if len(ls.Errors) == 0 {
		log.Printf("%s: All %d tables loaded successfully in %s.\n", side, ls.SuccessCount, time.Since(startTime))
	} else {
		log.Printf("%s: Encountered errors in %d/%d tables.\n", side, len(ls.Errors), ls.TotalCount)
		for _, err := range ls.Errors {
			log.Println(err)
		}
	}
}

func loadBQ(client *bigquery.Client) error {
	var sellers []mtgban.Seller
	var vendors []mtgban.Vendor

	// Set up a context and a BigQuery client.
	ctx := context.Background()
	if err != nil {
		return err
	}

	now := time.Now()
	sellerSummary := newLoadSummary(len(Config.Scrapers["sellers"]))
	vendorSummary := newLoadSummary(len(Config.Scrapers["vendors"]))
	var wg sync.WaitGroup
	wg.Add(2)

	go func() {
		var subWg sync.WaitGroup
		channel := make(chan mtgban.Seller)

		for _, scraperData := range Config.Scrapers["sellers"] {
			scraperData := scraperData
			subWg.Add(1)
			go func() {
				defer subWg.Done()

				//log.Println("Loading seller", scraperData.TableName)
				now := time.Now()

				inv, err := loadInventoryFromTable(client, scraperData.TableName)
				if err != nil {
					//ServerNotify("BQ "+scraperData.TableName, err.Error())
					sellerSummary.RecordError(err, scraperData.TableName)
					return
				}
				//log.Println(scraperData.TableName, "took", time.Since(now), "for", len(inv), "items")

				// Create the metadata portion
				info := scraperData.ScraperInfo
				now = time.Now()
				info.InventoryTimestamp = &now

				// Send result on channel
				channel <- mtgban.NewSellerFromInventory(inv, info)
				sellerSummary.RecordSuccess()

				// Stash data to redis if requested
				if scraperData.HasRedis {
					redisClient := redis.NewClient(&redis.Options{
						Addr: "localhost:6379",
						DB:   scraperData.RedisIndex,
					})
					// Check redis is running
					_, err := redisClient.Ping(ctx).Result()
					if err != nil {
						log.Println("redis" + err.Error())
						return
					}

					start := time.Now()
					key := now.Format("2006-01-02")
					log.Println("Stashing", scraperData.Name, scraperData.Shorthand, "inventory data to DB")

					for uuid, entries := range inv {
						// Adjust price through defaultGradeMap in case NM is not available
						price := entries[0].Price * defaultGradeMap[entries[0].Conditions]
						err := redisClient.HSet(context.Background(), uuid, key, price).Err()
						if err != nil {
							ServerNotify("redis", err.Error())
							break
						}
					}
					log.Println("Redis for", scraperData.Shorthand, "inventory took", time.Since(start))
				}
			}()
		}

		// Sync to wait for all results above before closing channel
		go func() {
			subWg.Wait()
			close(channel)
		}()

		// Read data frome the goroutines spawned above
		for seller := range channel {
			sellers = append(sellers, seller)

			// Dump files
			err := dumpSellerToFile(seller, path.Join(SellersPath, seller.Info().Shorthand+".json"))
			if err != nil {
				log.Println(err.Error())
			}
		}

		// Sort array
		sort.Slice(sellers, func(i, j int) bool {
			if sellers[i].Info().Name == sellers[j].Info().Name {
				return sellers[i].Info().Shorthand < sellers[j].Info().Shorthand
			}
			return sellers[i].Info().Name < sellers[j].Info().Name
		})

		// Update main array
		Sellers = sellers

		// Signal we're done
		wg.Done()
	}()

	go func() {
		var subWg sync.WaitGroup
		channel := make(chan mtgban.Vendor)

		for _, scraperData := range Config.Scrapers["vendors"] {
			scraperData := scraperData
			subWg.Add(1)
			go func() {
				defer subWg.Done()

				//log.Println("Loading vendor", scraperData.TableName)
				now := time.Now()

				bl, err := loadBuylistFromTable(client, scraperData.TableName)
				if err != nil {
					//ServerNotify("BQ "+scraperData.TableName, err.Error())
					vendorSummary.RecordError(err, scraperData.TableName)
					return
				}
				//log.Println(scraperData.TableName, "took", time.Since(now), "for", len(bl), "items")

				info := scraperData.ScraperInfo
				now = time.Now()
				info.BuylistTimestamp = &now

				channel <- mtgban.NewVendorFromBuylist(bl, info)
				vendorSummary.RecordSuccess()

				if scraperData.HasRedis {
					redisClient := redis.NewClient(&redis.Options{
						Addr: "localhost:6379",
						DB:   scraperData.RedisIndex,
					})
					_, err := redisClient.Ping(ctx).Result()
					if err != nil {
						log.Println("redis" + err.Error())
						return
					}

					start := time.Now()
					log.Println("Stashing", scraperData.Name, scraperData.Shorthand, "buylist data to DB")

					key := now.Format("2006-01-02")
					for uuid, entries := range bl {
						err := redisClient.HSet(context.Background(), uuid, key, entries[0].BuyPrice).Err()
						if err != nil {
							ServerNotify("redis", err.Error())
							break
						}
					}
					log.Println("Redis for", scraperData.Shorthand, "buylist took", time.Since(start))
				}
			}()
		}

		go func() {
			subWg.Wait()
			close(channel)
		}()

		for vendor := range channel {
			vendors = append(vendors, vendor)

			err := dumpVendorToFile(vendor, path.Join(VendorsPath, vendor.Info().Shorthand+".json"))
			if err != nil {
				log.Println(err.Error())
			}
		}

		sort.Slice(vendors, func(i, j int) bool {
			if vendors[i].Info().Name == vendors[j].Info().Name {
				return vendors[i].Info().Shorthand < vendors[j].Info().Shorthand
			}
			return vendors[i].Info().Name < vendors[j].Info().Name
		})
		Vendors = vendors

		wg.Done()
	}()

	wg.Wait()
	sellerSummary.LogSummary("Sellers", now)
	vendorSummary.LogSummary("Vendors", now)

	if len(sellers) == 0 || len(vendors) == 0 {
		return errors.New("nothing got loaded")
	}

	DatabaseLoaded = true
	LastUpdate = time.Now().Format(time.RFC3339)
	//	log.Println("DB loaded from BQ in", time.Since(now), "with", len(Sellers), "sellers and", len(Vendors), "vendors")

	go updateStaticData()

	return nil
}

func updateScraper(tableName string) error {
	var found bool
	var idx int
	var group string
	for group = range Config.Scrapers {
		for i, scraperData := range Config.Scrapers[group] {
			if scraperData.TableName == tableName {
				idx = i
				found = true
				break
			}
		}
		if found {
			break
		}
	}
	if !found {
		return errors.New("not found")
	}

	ctx := context.Background()
	client, err := bigquery.NewClient(ctx, Config.ProjectId)
	if err != nil {
		return err
	}

	now := time.Now()
	info := Config.Scrapers[group][idx].ScraperInfo
	if group == "sellers" {
		inv, err := loadInventoryFromTable(client, tableName)
		if err != nil {
			return err
		}
		info.InventoryTimestamp = &now
		for i := range Sellers {
			if Sellers[i].Info().Shorthand == info.Shorthand {
				Sellers[i] = mtgban.NewSellerFromInventory(inv, info)
				break
			}
		}
	} else if group == "vendors" {
		bl, err := loadBuylistFromTable(client, tableName)
		if err != nil {
			return err
		}
		info.BuylistTimestamp = &now
		for i := range Vendors {
			if Vendors[i].Info().Shorthand == info.Shorthand {
				Vendors[i] = mtgban.NewVendorFromBuylist(bl, info)
				break
			}
		}
	}

	return nil
}

func updateStaticData() {
	if Infos == nil {
		Infos = map[string]mtgban.InventoryRecord{}
	}

	SealedEditionsSorted, SealedEditionsList = getSealedEditions()
	AllEditionsKeys, AllEditionsMap = getAllEditions()
	TreeEditionsKeys, TreeEditionsMap = getTreeEditions()

	TotalSets = len(AllEditionsKeys)
	TotalUnique = len(mtgmatcher.GetUUIDs())
	var totalCards int
	for _, key := range AllEditionsKeys {
		totalCards += AllEditionsMap[key].Size
	}
	TotalCards = totalCards

	go loadInfos()
	go runSealedAnalysis()

	// Load prices for API users
	if !DevMode {
		go prepareCKAPI()
	}
}

func loadInfos() {
	log.Println("Loading infos")

	for _, seller := range []mtgban.Seller{
		mtgstocks.NewScraper(),
		mtgstocks.NewScraperIndex(),
		tcgplayer.NewScraperSYP(),
	} {
		loadInfoScraper(seller)
	}
	ServerNotify("refresh", "infos refreshed")
}

func loadInfoScraper(seller mtgban.Seller) {
	inv, err := seller.Inventory()
	if err != nil {
		log.Println(err)
		return
	}
	Infos[seller.Info().Shorthand] = inv
	log.Println("Infos loaded:", seller.Info().Name)
}

func loadDatastore() error {
	allPrintingsReader, err := os.Open(AllPrintingsFileName)
	if err != nil {
		return err
	}
	defer allPrintingsReader.Close()

	return mtgmatcher.LoadDatastore(allPrintingsReader)
}

func loadSellerFromFile(fname string) (mtgban.Seller, error) {
	file, err := os.Open(fname)
	if err != nil {
		return nil, err
	}
	defer file.Close()

	return mtgban.ReadSellerFromJSON(file)
}

func dumpSellerToFile(seller mtgban.Seller, fname string) error {
	file, err := os.Create(fname)
	if err != nil {
		return err
	}
	defer file.Close()

	return mtgban.WriteSellerToJSON(seller, file)
}

func loadVendorFromFile(fname string) (mtgban.Vendor, error) {
	file, err := os.Open(fname)
	if err != nil {
		return nil, err
	}
	defer file.Close()

	return mtgban.ReadVendorFromJSON(file)
}

func dumpVendorToFile(vendor mtgban.Vendor, fname string) error {
	file, err := os.Create(fname)
	if err != nil {
		return err
	}
	defer file.Close()

	return mtgban.WriteVendorToJSON(vendor, file)
}<|MERGE_RESOLUTION|>--- conflicted
+++ resolved
@@ -48,10 +48,7 @@
 				e.BuylistEntry.CustomFields = map[string]string{}
 			}
 			e.BuylistEntry.CustomFields[field.Name] = strVal
-<<<<<<< HEAD
-=======
-
->>>>>>> da964469
+
 		case "price_ratio", "trade_price", "buy_price", "price":
 			floatVal, ok := v[i].(float64)
 			if !ok {
@@ -72,10 +69,7 @@
 			case "price":
 				e.InventoryEntry.Price = floatVal
 			}
-<<<<<<< HEAD
-=======
-
->>>>>>> da964469
+      
 		case "url", "conditions", "UUID":
 			strVal, ok := v[i].(string)
 			if !ok {
